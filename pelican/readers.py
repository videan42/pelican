--- conflicted
+++ resolved
@@ -126,7 +126,6 @@
             metadata[name] = self.process_metadata(name, value[0])
         return content, metadata
 
-<<<<<<< HEAD
 class HTMLReader(Reader):
     """Parses HTML files as input, looking for meta, title, and body tags"""
     file_extensions = ['htm', 'html']
@@ -219,24 +218,6 @@
             parser = self._HTMLParser(self.settings)
             parser.feed(content)
             parser.close()
-=======
-
-class HtmlReader(Reader):
-    file_extensions = ['html', 'htm']
-    _re = re.compile('\<\!\-\-\#\s?[A-z0-9_-]*\s?\:s?[A-z0-9\s_-]*\s?\-\-\>')
-
-    def read(self, filename):
-        """Parse content and metadata of (x)HTML files"""
-        with open(filename) as content:
-            metadata = {'title': 'unnamed'}
-            for i in self._re.findall(content):
-                key = i.split(':')[0][5:].strip()
-                value = i.split(':')[-1][:-3].strip()
-                name = key.lower()
-                metadata[name] = self.process_metadata(name, value)
-
-            return content, metadata
->>>>>>> 0f215836
 
         metadata = {}
         for k in parser.metadata:

# -*- coding: utf-8 -*-
import os
import locale
import logging

from os.path import isabs


logger = logging.getLogger(__name__)


DEFAULT_THEME = os.sep.join([os.path.dirname(os.path.abspath(__file__)),
                              "themes/notmyidea"])
_DEFAULT_CONFIG = {'PATH': '.',
                   'ARTICLE_DIR': '',
                   'ARTICLE_EXCLUDES': ('pages',),
                   'PAGE_DIR': 'pages',
                   'PAGE_EXCLUDES': (),
                   'THEME': DEFAULT_THEME,
                   'OUTPUT_PATH': 'output/',
                   'MARKUP': ('rst', 'md'),
                   'STATIC_PATHS': ['images', ],
                   'THEME_STATIC_PATHS': ['static', ],
                   'FEED': 'feeds/all.atom.xml',
                   'CATEGORY_FEED': 'feeds/%s.atom.xml',
                   'TRANSLATION_FEED': 'feeds/all-%s.atom.xml',
                   'FEED_MAX_ITEMS': '',
                   'SITENAME': 'A Pelican Blog',
                   'DISPLAY_PAGES_ON_MENU': True,
                   'PDF_GENERATOR': False,
                   'DEFAULT_CATEGORY': 'misc',
                   'FALLBACK_ON_FS_DATE': True,
                   'WITH_FUTURE_DATES': True,
                   'CSS_FILE': 'main.css',
                   'REVERSE_ARCHIVE_ORDER': False,
                   'REVERSE_CATEGORY_ORDER': False,
                   'DELETE_OUTPUT_DIRECTORY': False,
                   'ARTICLE_URL': '{slug}.html',
                   'ARTICLE_SAVE_AS': '{slug}.html',
                   'ARTICLE_LANG_URL': '{slug}-{lang}.html',
                   'ARTICLE_LANG_SAVE_AS': '{slug}-{lang}.html',
                   'PAGE_URL': 'pages/{slug}.html',
                   'PAGE_SAVE_AS': 'pages/{slug}.html',
                   'PAGE_LANG_URL': 'pages/{slug}-{lang}.html',
                   'PAGE_LANG_SAVE_AS': 'pages/{slug}-{lang}.html',
                   'CATEGORY_URL': 'category/{slug}.html',
                   'CATEGORY_SAVE_AS': 'category/{slug}.html',
                   'TAG_URL': 'tag/{slug}.html',
                   'TAG_SAVE_AS': 'tag/{slug}.html',
                   'AUTHOR_URL': u'author/{slug}.html',
                   'AUTHOR_SAVE_AS': u'author/{slug}.html',
                   'RELATIVE_URLS': True,
                   'DEFAULT_LANG': 'en',
                   'TAG_CLOUD_STEPS': 4,
                   'TAG_CLOUD_MAX_ITEMS': 100,
                   'DIRECT_TEMPLATES': ('index', 'tags', 'categories', 'archives'),
                   'PAGINATED_DIRECT_TEMPLATES': ('index', ),
                   'PELICAN_CLASS': 'pelican.Pelican',
                   'DEFAULT_DATE_FORMAT': '%a %d %B %Y',
                   'DATE_FORMATS': {},
                   'JINJA_EXTENSIONS': [],
                   'LOCALE': '',  # default to user locale
                   'DEFAULT_PAGINATION': False,
                   'DEFAULT_ORPHANS': 0,
                   'DEFAULT_METADATA': (),
                   'FILES_TO_COPY': (),
                   'DEFAULT_STATUS': 'published',
                   'ARTICLE_PERMALINK_STRUCTURE': '',
                   'TYPOGRIFY': False,
<<<<<<< HEAD
                   'LESS_GENERATOR': False,
                   'WEBASSETS': False,
=======
                   'PLUGINS': [],
>>>>>>> 97d8d0da
                   }


def read_settings(filename=None):
    if filename:
        local_settings = get_settings_from_file(filename)
    else:
        local_settings = _DEFAULT_CONFIG
    configured_settings = configure_settings(local_settings, None, filename)
    return configured_settings


def get_settings_from_file(filename, default_settings=None):
    """Load a Python file into a dictionary.
    """
    if default_settings == None:
        default_settings = _DEFAULT_CONFIG
    context = default_settings.copy()
    if filename:
        tempdict = {}
        execfile(filename, tempdict)
        for key in tempdict:
            if key.isupper():
                context[key] = tempdict[key]
    return context


def configure_settings(settings, default_settings=None, filename=None):
    """Provide optimizations, error checking, and warnings for loaded settings"""
    if default_settings is None:
        default_settings = _DEFAULT_CONFIG

    # Make the paths relative to the settings file
    if filename:
        for path in ['PATH', 'OUTPUT_PATH']:
            if path in settings:
                if settings[path] is not None and not isabs(settings[path]):
                    settings[path] = os.path.abspath(os.path.normpath(
                        os.path.join(os.path.dirname(filename), settings[path]))
                    )

    # if locales is not a list, make it one
    locales = settings['LOCALE']

    if isinstance(locales, basestring):
        locales = [locales]

    # try to set the different locales, fallback on the default.
    if not locales:
        locales = _DEFAULT_CONFIG['LOCALE']

    for locale_ in locales:
        try:
            locale.setlocale(locale.LC_ALL, locale_)
            break  # break if it is successfull
        except locale.Error:
            pass
    else:
        logger.warn("LOCALE option doesn't contain a correct value")

    if ('SITEURL' in settings):
        # If SITEURL has a trailing slash, remove it and provide a warning
        siteurl = settings['SITEURL']
        if (siteurl.endswith('/')):
            settings['SITEURL'] = siteurl[:-1]
            logger.warn("Removed extraneous trailing slash from SITEURL.")
        # If SITEURL is defined but FEED_DOMAIN isn't, set FEED_DOMAIN = SITEURL
        if not 'FEED_DOMAIN' in settings:
            settings['FEED_DOMAIN'] = settings['SITEURL']

    # Warn if feeds are generated with both SITEURL & FEED_DOMAIN undefined
    if (('FEED' in settings) or ('FEED_RSS' in settings)) and (not 'FEED_DOMAIN' in settings):
        logger.warn("Since feed URLs should always be absolute, you should specify "
                 "FEED_DOMAIN in your settings. (e.g., 'FEED_DOMAIN = "
                 "http://www.example.com')")

    if not 'TIMEZONE' in settings:
        logger.warn("No timezone information specified in the settings. Assuming"
                 " your timezone is UTC for feed generation. Check "
                 "http://docs.notmyidea.org/alexis/pelican/settings.html#timezone "
                 "for more information")

    if settings['WEBASSETS']:
        try:
            from webassets.ext.jinja2 import AssetsExtension
            settings['JINJA_EXTENSIONS'].append(AssetsExtension)
        except ImportError:
            logger.warn("You must install the webassets module to use WEBASSETS.")
            settings['WEBASSETS'] = False

    return settings<|MERGE_RESOLUTION|>--- conflicted
+++ resolved
@@ -67,12 +67,9 @@
                    'DEFAULT_STATUS': 'published',
                    'ARTICLE_PERMALINK_STRUCTURE': '',
                    'TYPOGRIFY': False,
-<<<<<<< HEAD
                    'LESS_GENERATOR': False,
                    'WEBASSETS': False,
-=======
                    'PLUGINS': [],
->>>>>>> 97d8d0da
                    }
 
 

--- conflicted
+++ resolved
@@ -5,8 +5,6 @@
 
 import os
 import subprocess
-<<<<<<< HEAD
-=======
 import re
 import sys
 import cStringIO
@@ -15,7 +13,6 @@
 from contextlib import contextmanager
 from tempfile import mkdtemp
 from shutil import rmtree
->>>>>>> 236dbb28
 
 from pelican.contents import Article
 
@@ -25,8 +22,6 @@
     import unittest
 
 
-<<<<<<< HEAD
-=======
 @contextmanager
 def temporary_folder():
     """creates a temporary folder, return it and delete it afterwards.
@@ -120,7 +115,6 @@
 
 
 
->>>>>>> 236dbb28
 def get_article(title, slug, content, lang, extra_metadata=None):
     metadata = {'slug': slug, 'title': title, 'lang': lang}
     if extra_metadata is not None:
